{
	"name": "@sd/config",
	"version": "0.0.0",
	"license": "GPL-3.0-only",
	"exports": {
		"./*": "./*",
		"./vite": "./vite",
		"./vite/relativeAliasResolver": "./vite/relativeAliasResolver"
	},
	"scripts": {
		"lint": "eslint . --cache"
	},
	"devDependencies": {
		"@typescript-eslint/eslint-plugin": "^6.9.1",
		"@typescript-eslint/parser": "^6.9.1",
<<<<<<< HEAD
		"eslint": "^8.52.0",
=======
		"eslint": "^8.53.0",
>>>>>>> bf543f45
		"eslint-config-next": "^13.5.6",
		"eslint-config-prettier": "^9.0.0",
		"eslint-config-turbo": "^1.10.16",
		"eslint-plugin-prettier": "^5.0.1",
		"eslint-plugin-react": "^7.33.2",
		"eslint-plugin-react-hooks": "^4.6.0",
		"eslint-plugin-tailwindcss": "^3.13.0",
		"eslint-utils": "^3.0.0",
		"regexpp": "^3.2.0",
		"vite-plugin-html": "^3.2.0",
		"vite-plugin-svgr": "^3.3.0"
	}
}<|MERGE_RESOLUTION|>--- conflicted
+++ resolved
@@ -13,11 +13,7 @@
 	"devDependencies": {
 		"@typescript-eslint/eslint-plugin": "^6.9.1",
 		"@typescript-eslint/parser": "^6.9.1",
-<<<<<<< HEAD
-		"eslint": "^8.52.0",
-=======
 		"eslint": "^8.53.0",
->>>>>>> bf543f45
 		"eslint-config-next": "^13.5.6",
 		"eslint-config-prettier": "^9.0.0",
 		"eslint-config-turbo": "^1.10.16",
