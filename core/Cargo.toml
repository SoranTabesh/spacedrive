[package]
name = "sd-core"
version = "0.1.0"
description = "Virtual distributed filesystem engine that powers Spacedrive."
authors = ["Spacedrive Technology Inc."]
rust-version = "1.68.1"
license.workspace = true
repository.workspace = true
edition.workspace = true

[features]
default = []
mobile = [
] # This feature allows features to be disabled when the Core is running on mobile.
ffmpeg = [
<<<<<<< HEAD
	"dep:ffmpeg-next",
=======
>>>>>>> 7e285dc4
	"dep:sd-ffmpeg",
] # This feature controls whether the Spacedrive Core contains functionality which requires FFmpeg.
location-watcher = ["dep:notify"]
sync-messages = []
heif = ["dep:sd-heif"]

[dependencies]
sd-crypto = { path = "../crates/crypto", features = [
<<<<<<< HEAD
=======
	"rspc",
	"specta",
>>>>>>> 7e285dc4
	"serde",
	"bincode",
	"async",
] }
<<<<<<< HEAD
sd-ffmpeg = { path = "../crates/ffmpeg", optional = true }
=======
sd-heif = { path = "../crates/heif", optional = true }
>>>>>>> 7e285dc4
sd-file-ext = { path = "../crates/file-ext" }
sd-sync = { path = "../crates/sync" }
sd-p2p = { path = "../crates/p2p", features = ["specta", "serde"] }

rspc = { workspace = true, features = [
	"uuid",
	"chrono",
	"tracing",
	"alpha",
	"unstable",
] }
httpz = { workspace = true }
prisma-client-rust = { workspace = true }
specta = { workspace = true }
tokio = { workspace = true, features = [
	"sync",
	"rt-multi-thread",
	"io-util",
	"macros",
	"time",
] }


bincode = { version = "2.0.0-rc.3", features = ["serde"] }
base64 = "0.21.0"
serde = { version = "1.0", features = ["derive"] }
chrono = { version = "0.4.22", features = ["serde"] }
serde_json = "1.0"
futures = "0.3"
rmp = "^0.8.11"
rmp-serde = "^1.1.1"
blake3 = "1.3.1"
hostname = "0.3.1"
uuid = { version = "1.1.2", features = ["v4", "serde"] }
sysinfo = "0.28.3"
thiserror = "1.0.37"
include_dir = { version = "0.7.2", features = ["glob"] }
async-trait = "^0.1.57"
image = "0.24.6"
webp = "0.2.2"
tracing = "0.1.36"
tracing-subscriber = { version = "0.3.15", features = ["env-filter"] }
async-stream = "0.3.3"
once_cell = "1.15.0"
ctor = "0.1.23"
globset = { version = "^0.4.9", features = ["serde1"] }
itertools = "^0.10.5"
enumflags2 = "0.7.5"
uhlc = "0.5.1"
http-range = "0.1.5"
mini-moka = "0.10.0"
serde_with = "2.2.0"
dashmap = { version = "5.4.0", features = ["serde"] }
notify = { version = "5.0.0", default-features = false, features = [
	"macos_fsevent",
], optional = true }
static_assertions = "1.1.0"
serde-hashkey = "0.4.5"
normpath = { version = "1.1.1", features = ["localization"] }
strum = { version = "0.24", features = ["derive"] }
strum_macros = "0.24"


[target.'cfg(windows)'.dependencies.winapi-util]
version = "0.1.5"

[dev-dependencies]
tempfile = "^3.3.0"
tracing-test = "^0.2.3"<|MERGE_RESOLUTION|>--- conflicted
+++ resolved
@@ -13,10 +13,6 @@
 mobile = [
 ] # This feature allows features to be disabled when the Core is running on mobile.
 ffmpeg = [
-<<<<<<< HEAD
-	"dep:ffmpeg-next",
-=======
->>>>>>> 7e285dc4
 	"dep:sd-ffmpeg",
 ] # This feature controls whether the Spacedrive Core contains functionality which requires FFmpeg.
 location-watcher = ["dep:notify"]
@@ -25,21 +21,15 @@
 
 [dependencies]
 sd-crypto = { path = "../crates/crypto", features = [
-<<<<<<< HEAD
-=======
-	"rspc",
-	"specta",
->>>>>>> 7e285dc4
+	"sys",
 	"serde",
 	"bincode",
 	"async",
 ] }
-<<<<<<< HEAD
+
+sd-file-ext = { path = "../crates/file-ext" }
+sd-heif = { path = "../crates/heif", optional = true }
 sd-ffmpeg = { path = "../crates/ffmpeg", optional = true }
-=======
-sd-heif = { path = "../crates/heif", optional = true }
->>>>>>> 7e285dc4
-sd-file-ext = { path = "../crates/file-ext" }
 sd-sync = { path = "../crates/sync" }
 sd-p2p = { path = "../crates/p2p", features = ["specta", "serde"] }
 
